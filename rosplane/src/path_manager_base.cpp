--- conflicted
+++ resolved
@@ -64,16 +64,6 @@
     idx_a_ = 0;
     return;
   }
-<<<<<<< HEAD
-=======
-  if (msg.set_current || num_waypoints_ == 0) {
-    waypoint_s currentwp;
-    currentwp.w[0] = vehicle_state_.position[0];
-    currentwp.w[1] = vehicle_state_.position[1];
-    currentwp.w[2] = (vehicle_state_.position[2] > -25 ? msg.w[2] : vehicle_state_.position[2]);
-    currentwp.chi_d = vehicle_state_.chi;
-    currentwp.use_chi = msg.use_chi;
->>>>>>> 0ed731e2
 
   if (waypoints_.size() == 0)
   {
