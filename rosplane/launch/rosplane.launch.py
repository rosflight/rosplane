import os
import sys
import launch.actions
from launch import LaunchDescription
from launch_ros.actions import Node
from ament_index_python.packages import get_package_share_directory


def generate_launch_description():
    # Create the package directory
    rosplane_dir = get_package_share_directory('rosplane')

    # Determine the appropriate control scheme.
    control_type = "default"
<<<<<<< HEAD
    aircraft = "skyhunter"  # Default aircraft
    init_lat = "0.0" # init lat if seeding the estimator (typically not done)
    init_long = "0.0"
    init_alt = "0.0"
    init_baro_alt = "0.0"
=======
    aircraft = "skyhunter" # Default aircraft 
    use_params = 'false'
>>>>>>> a00e15d3

    for arg in sys.argv:
        if arg.startswith("control_type:="):
            control_type = arg.split(":=")[1]

        if arg.startswith("aircraft:="):
            aircraft = arg.split(":=")[1]
<<<<<<< HEAD

        if arg.startswith("init_lat:="):
            init_lat = float(arg.split(":=")[1])
            assert isinstance(init_lat, float)
            init_lat = str(init_lat)

        if arg.startswith("init_long:="):
            init_long = float(arg.split(":=")[1])
            assert isinstance(init_long, float)
            init_long = str(init_long)

        if arg.startswith("init_alt:="):
            init_alt = float(arg.split(":=")[1])
            assert isinstance(init_alt, float)
            init_alt = str(init_alt)

=======
        
        if arg.startswith("seed_estimator:="):
            use_params = arg.split(":=")[1].lower()
    
>>>>>>> a00e15d3
    autopilot_params = os.path.join(
        rosplane_dir,
        'params',
        aircraft + '_autopilot_params.yaml'
    )

    return LaunchDescription([
        launch.actions.DeclareLaunchArgument(
            'command_publisher_remap',
            default_value='/command',
        ),
        Node(
            package='rosplane',
            executable='rosplane_controller',
            name='autopilot',
            parameters=[autopilot_params],
            output='screen',
            arguments=[control_type],
            remappings=[
                ('/command', launch.substitutions.LaunchConfiguration('command_publisher_remap'))
            ]
        ),
        launch.actions.DeclareLaunchArgument(
            'controller_command_publisher_remap',
            default_value='/controller_command',
        ),
        Node(
            package='rosplane',
            executable='rosplane_path_follower',
            name='path_follower',
            parameters=[autopilot_params],
            remappings=[
                ('/controller_command', launch.substitutions.LaunchConfiguration('controller_command_publisher_remap'))
            ]
        ),
        Node(
            package='rosplane',
            executable='rosplane_path_manager',
            name='path_manager',
            parameters=[autopilot_params],
        ),
        Node(
            package='rosplane',
            executable='rosplane_path_planner',
            name='path_planner',
        ),
        Node(
            package='rosplane',
            executable='rosplane_estimator_node',
            name='estimator',
            output='screen',
            parameters = [autopilot_params],
            arguments = [use_params]
        )
    ])<|MERGE_RESOLUTION|>--- conflicted
+++ resolved
@@ -12,16 +12,8 @@
 
     # Determine the appropriate control scheme.
     control_type = "default"
-<<<<<<< HEAD
-    aircraft = "skyhunter"  # Default aircraft
-    init_lat = "0.0" # init lat if seeding the estimator (typically not done)
-    init_long = "0.0"
-    init_alt = "0.0"
-    init_baro_alt = "0.0"
-=======
     aircraft = "skyhunter" # Default aircraft 
     use_params = 'false'
->>>>>>> a00e15d3
 
     for arg in sys.argv:
         if arg.startswith("control_type:="):
@@ -29,29 +21,10 @@
 
         if arg.startswith("aircraft:="):
             aircraft = arg.split(":=")[1]
-<<<<<<< HEAD
 
-        if arg.startswith("init_lat:="):
-            init_lat = float(arg.split(":=")[1])
-            assert isinstance(init_lat, float)
-            init_lat = str(init_lat)
-
-        if arg.startswith("init_long:="):
-            init_long = float(arg.split(":=")[1])
-            assert isinstance(init_long, float)
-            init_long = str(init_long)
-
-        if arg.startswith("init_alt:="):
-            init_alt = float(arg.split(":=")[1])
-            assert isinstance(init_alt, float)
-            init_alt = str(init_alt)
-
-=======
-        
         if arg.startswith("seed_estimator:="):
             use_params = arg.split(":=")[1].lower()
-    
->>>>>>> a00e15d3
+
     autopilot_params = os.path.join(
         rosplane_dir,
         'params',
