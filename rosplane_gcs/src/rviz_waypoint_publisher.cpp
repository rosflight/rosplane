--- conflicted
+++ resolved
@@ -115,12 +115,7 @@
     this->declare_parameter("max_path_hist", 10000);
 }
 
-<<<<<<< HEAD
 void rviz_waypoint_publisher::new_wp_callback(const rosplane_msgs::msg::Waypoint & wp) {
-=======
-    RCLCPP_INFO_STREAM(this->get_logger(), wp.lla);
-
->>>>>>> e2852b1b
     if (wp.clear_wp_list) {
         visualization_msgs::msg::Marker new_marker;
 
